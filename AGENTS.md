--- conflicted
+++ resolved
@@ -75,16 +75,7 @@
 - Provide a concise docstring including an ``Args:`` section that explains each
   argument. The description and name become part of the agent's prompt, so keep
   them clear and informative.
-<<<<<<< HEAD
 - Document input and output types using type hints so the agent knows how to
   invoke each tool.
 - Keep the description explicit because it will be embedded directly into the
-  system prompt powering the agent.
-=======
-
-### Available Tools
-
-Alongside signal-processing and feature-extraction utilities, this repository
-provides a helper function ``model_download_tool``. It returns the Hugging Face
-model with the highest number of downloads for a specified pipeline task.
->>>>>>> 14bf30eb
+  system prompt powering the agent.