# PHM_Agent

This repository provides building blocks for Predictive Health Management agents
leveraging the `smolagents` framework.

## Registration System

Tools and agents are registered with simple decorators for easy discovery.

```python
from utils.registry import register_tool, register_agent

@register_tool("extract_time_features")
def extract_time_features(signal: list[float]) -> dict:
    ...
@register_agent("PHMAgent")
class PHMAgent(ToolCallingAgent):
    ...
```

Registered components can later be retrieved via `get_tool` or `get_agent` from
`utils.registry`.

All preprocessing and feature extraction utilities operate on arrays shaped as
`(B, L, C)` where `B` is batch size, `L` is signal length and `C` is the number
of channels. Inputs with fewer dimensions are automatically expanded so that a
1‑D array becomes `(1, L, 1)`.
Feature extraction functions compute statistics directly across the batch and
channel dimensions without reshaping the input.

## Signal Processing Functions

The signal processing module exposes a number of 1‑D and 2‑D preprocessing utilities
often used in PHM research. The most notable ones are:

- `normalize`, `detrend`, `bandpass`
- `fft`, `cepstrum`, `envelope_spectrum`
- `spectrogram`, `mel_spectrogram`, `scalogram`
- `gramian_angular_field`, `markov_transition_field`, `recurrence_plot`
- `cepstrogram`, `envelope_spectrogram`

## Decision-Making Tools

Simple machine-learning helpers are provided for anomaly detection and fault
diagnosis:

- `isolation_forest_detector` for unsupervised anomaly detection
- `svm_fault_classifier` for supervised fault classification

Each function accepts arrays with shape `(B, L, C)` and returns either a
processed signal of the same shape or a 2‑D representation of shape
`(B, *, *, C)` depending on the method.

Each exposed function is decorated with `@tool` from `smolagents` so that it can
be called by a `ToolCallingAgent`. See `model_config.py` for a minimal example
showing how to instantiate a model and agent using these tools.

`RetrieverTool` is provided for semantic search over documentation using a
Chroma vector store. Build the store with
`PHM_tools.Retrieval.build_vector_store()` and pass a `RetrieverTool` instance to
an agent.

The repository also exposes `model_download_tool` which returns the Hugging Face
model with the highest download count for a given pipeline task.

## Demo

Run `main.py` to launch a small multi-agent workflow. The script mirrors the
`inspect_multiagent_run.py` example from `smolagents-referance` and accepts the
same inference backends as `model_config.configure_model`.

```bash
python main.py --inspect
```

The `--inspect` flag enables OpenInference tracing via Phoenix so that you can
observe detailed metrics about each agent run.

To experiment interactively, launch the Gradio interface:

```bash
python -m UI.gradio_app
```


## Agent Configuration

`agents_config.py` exposes a `create_manager_agent()` helper that instantiates a
manager agent together with a search agent and a PHM analysis agent. Both
sub-agents make use of registered tools so you can swap in your own
implementations via the registry.

```python
from agents_config import create_manager_agent
from model_config import configure_model

model = configure_model()
agent = create_manager_agent(model)
agent.run("What's the weather in Paris?")
```

### Gradio UI

`demo/gradio_app.py` launches a simple web interface allowing you to chat with
the manager agent. The interface mirrors the example from
`smolagents-referance` and lets the agent decide which tool to use for each
query.

```bash
python demo/gradio_app.py
```
## Retrieval-Augmented Generation

`RetrieverTool` provides semantic search over a small documentation corpus using
Chroma. Use `build_vector_store()` to create the vector store and pass it to the
tool when constructing an agent.

```python
from PHM_tools.RAG import build_vector_store, RetrieverTool

vector_store = build_vector_store()
retriever = RetrieverTool(vector_store)
```

The tool is registered and can be obtained via `get_tool("RetrieverTool")`.

## Benchmark Dataset and Local Knowledge Base

<<<<<<< HEAD
The `benchmark` module lets you create a tiny synthetic dataset in HDF5 format
for experimentation. Use `create_example_dataset` to generate the files and then
instantiate `BenchmarkDataset` to load samples by ID:

```python
from benchmark import BenchmarkDataset, create_example_dataset

metadata_path = create_example_dataset("tmp/data")
dataset = BenchmarkDataset(metadata_path)
=======
`benchmark` provides utilities to create and load a small demo dataset stored as
HDF5 files. First generate the data:

```bash
python benchmark/generate_dummy_data.py
```

Then use `BenchmarkDataset` to access the files by ID:

```python
from benchmark import BenchmarkDataset
dataset = BenchmarkDataset("benchmark/data/metadata.csv")
>>>>>>> 759fa778
sample = dataset.load(0)
metadata = dataset.metadata
```

For retrieval over your own PDF or Markdown documents, build a local vector
store and tool:

```python
from PHM_tools.Retrieval import create_local_retriever_tool
retriever = create_local_retriever_tool("knowledge_base")
```

See `tutorial/phm_agent_tutorial.md` for a short walkthrough and
`demo/existing_data_demo.py` for a runnable example combining both utilities.<|MERGE_RESOLUTION|>--- conflicted
+++ resolved
@@ -126,17 +126,6 @@
 
 ## Benchmark Dataset and Local Knowledge Base
 
-<<<<<<< HEAD
-The `benchmark` module lets you create a tiny synthetic dataset in HDF5 format
-for experimentation. Use `create_example_dataset` to generate the files and then
-instantiate `BenchmarkDataset` to load samples by ID:
-
-```python
-from benchmark import BenchmarkDataset, create_example_dataset
-
-metadata_path = create_example_dataset("tmp/data")
-dataset = BenchmarkDataset(metadata_path)
-=======
 `benchmark` provides utilities to create and load a small demo dataset stored as
 HDF5 files. First generate the data:
 
@@ -149,7 +138,6 @@
 ```python
 from benchmark import BenchmarkDataset
 dataset = BenchmarkDataset("benchmark/data/metadata.csv")
->>>>>>> 759fa778
 sample = dataset.load(0)
 metadata = dataset.metadata
 ```
