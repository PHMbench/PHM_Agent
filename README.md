# PHM_Agent

This repository provides building blocks for Predictive Health Management agents
leveraging the `smolagents` framework.

## Registration System

Tools and agents are registered with simple decorators for easy discovery.

```python
from utils.registry import register_tool, register_agent

@register_tool("FeatureExtractorTools")
class FeatureExtractorTools:
    ...

@register_agent("PHMAgent")
class PHMAgent(ToolCallingAgent):
    ...
```

Registered components can later be retrieved via `get_tool` or `get_agent` from
`utils.registry`.

All preprocessing and feature extraction utilities operate on arrays shaped as
`(B, L, C)` where `B` is batch size, `L` is signal length and `C` is the number
of channels. Inputs with fewer dimensions are automatically expanded so that a
1‑D array becomes `(1, L, 1)`.
Feature extraction functions compute statistics directly across the batch and
channel dimensions without reshaping the input.

## Signal Processing Functions

`SignalProcessingTools` exposes a number of 1‑D and 2‑D preprocessing utilities
often used in PHM research. The most notable ones are:

- `normalize`, `detrend`, `bandpass`
- `fft`, `cepstrum`, `envelope_spectrum`
- `spectrogram`, `mel_spectrogram`, `scalogram`
- `gramian_angular_field`, `markov_transition_field`, `recurrence_plot`
- `cepstrogram`, `envelope_spectrogram`

Each function accepts arrays with shape `(B, L, C)` and returns either a
processed signal of the same shape or a 2‑D representation of shape
`(B, *, *, C)` depending on the method.

Each exposed function is decorated with `@tool` from `smolagents` so that it can
be called by a `ToolCallingAgent`. See `model_config.py` for a minimal example
showing how to instantiate a model and agent using these tools.

<<<<<<< HEAD
`RetrieverTool` is provided for semantic search over documentation using a
Chroma vector store. Build the store with
`PHM_tools.Retrieval.build_vector_store()` and pass a `RetrieverTool` instance to
an agent.

=======
>>>>>>> b5ccb5bd
## Demo

Run `main.py` to launch a small multi-agent workflow. The script mirrors the
`inspect_multiagent_run.py` example from `smolagents-referance` and accepts the
same inference backends as `model_config.configure_model`.

```bash
python main.py --inspect
```

The `--inspect` flag enables OpenInference tracing via Phoenix so that you can
observe detailed metrics about each agent run.

<<<<<<< HEAD
=======
To experiment interactively, launch the Gradio interface:

```bash
python -m UI.gradio_app
```

>>>>>>> b5ccb5bd

## Agent Configuration

`agents_config.py` exposes a `create_manager_agent()` helper that instantiates a
manager agent together with a search agent and a PHM analysis agent. Both
sub-agents make use of registered tools so you can swap in your own
implementations via the registry.

```python
from agents_config import create_manager_agent
from model_config import configure_model

model = configure_model()
agent = create_manager_agent(model)
agent.run("What's the weather in Paris?")
```

<<<<<<< HEAD
### Gradio UI

`demo/gradio_app.py` launches a simple web interface allowing you to chat with
the manager agent. The interface mirrors the example from
`smolagents-referance` and lets the agent decide which tool to use for each
query.

```bash
python demo/gradio_app.py
```
=======
## Retrieval-Augmented Generation

`RetrieverTool` provides semantic search over a small documentation corpus using
Chroma. Use `build_vector_store()` to create the vector store and pass it to the
tool when constructing an agent.

```python
from PHM_tools.RAG import build_vector_store, RetrieverTool

vector_store = build_vector_store()
retriever = RetrieverTool(vector_store)
```

The tool is registered and can be obtained via `get_tool("RetrieverTool")`.
>>>>>>> b5ccb5bd
<|MERGE_RESOLUTION|>--- conflicted
+++ resolved
@@ -48,14 +48,11 @@
 be called by a `ToolCallingAgent`. See `model_config.py` for a minimal example
 showing how to instantiate a model and agent using these tools.
 
-<<<<<<< HEAD
 `RetrieverTool` is provided for semantic search over documentation using a
 Chroma vector store. Build the store with
 `PHM_tools.Retrieval.build_vector_store()` and pass a `RetrieverTool` instance to
 an agent.
 
-=======
->>>>>>> b5ccb5bd
 ## Demo
 
 Run `main.py` to launch a small multi-agent workflow. The script mirrors the
@@ -69,15 +66,12 @@
 The `--inspect` flag enables OpenInference tracing via Phoenix so that you can
 observe detailed metrics about each agent run.
 
-<<<<<<< HEAD
-=======
 To experiment interactively, launch the Gradio interface:
 
 ```bash
 python -m UI.gradio_app
 ```
 
->>>>>>> b5ccb5bd
 
 ## Agent Configuration
 
@@ -95,7 +89,6 @@
 agent.run("What's the weather in Paris?")
 ```
 
-<<<<<<< HEAD
 ### Gradio UI
 
 `demo/gradio_app.py` launches a simple web interface allowing you to chat with
@@ -106,7 +99,6 @@
 ```bash
 python demo/gradio_app.py
 ```
-=======
 ## Retrieval-Augmented Generation
 
 `RetrieverTool` provides semantic search over a small documentation corpus using
@@ -120,5 +112,4 @@
 retriever = RetrieverTool(vector_store)
 ```
 
-The tool is registered and can be obtained via `get_tool("RetrieverTool")`.
->>>>>>> b5ccb5bd
+The tool is registered and can be obtained via `get_tool("RetrieverTool")`.